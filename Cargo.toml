--- conflicted
+++ resolved
@@ -21,11 +21,7 @@
 serde                  = { version = "1.0" }
 serde_json             = { version = "1.0" }
 serde_with             = { version = "3.9" }
-<<<<<<< HEAD
-sqlx                   = { version = "0.7" }
-=======
 sqlx                   = { version = "0.8" }
->>>>>>> 607f53e4
 testcontainers         = { version = "0.21" }
 thiserror              = { version = "1.0" }
 time                   = { version = "0.3" }
